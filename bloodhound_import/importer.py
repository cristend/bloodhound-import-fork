--- conflicted
+++ resolved
@@ -192,11 +192,8 @@
     if 'Sessions' in computer and computer['Sessions']:
         query = build_add_edge_query('Computer', 'User', 'HasSession', '{isacl:false}')
         for entry in computer['Sessions']:
-<<<<<<< HEAD
             tx.run(query, props=dict(source=entry['UserId'], target=identifier))
-=======
-            queries.append(Query(query, dict(source=entry['UserId'], target=identifier)))
->>>>>>> 654dd041
+
 
     if 'Aces' in computer and computer['Aces'] is not None:
         process_ace_list(computer['Aces'], identifier, "Computer", tx)
